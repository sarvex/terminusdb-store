//! High-level API for working with terminus-store.
//!
//! It is expected that most users of this library will work exclusively with the types contained in this module.
pub mod sync;

use std::path::PathBuf;
use std::sync::{Arc, RwLock};

use crate::layer::{
    IdTriple, Layer, LayerBuilder, LayerCounts, LayerObjectLookup, LayerPredicateLookup,
    LayerSubjectLookup, ObjectLookup, ObjectType, PredicateLookup, StringTriple, SubjectLookup,
};
use crate::storage::directory::{DirectoryLabelStore, DirectoryLayerStore};
use crate::storage::memory::{MemoryLabelStore, MemoryLayerStore};
use crate::storage::{CachedLayerStore, LabelStore, LayerStore, LockingHashMapLayerCache};

use std::io;

use rayon;
use rayon::prelude::*;

/// A store, storing a set of layers and database labels pointing to these layers
#[derive(Clone)]
pub struct Store {
    label_store: Arc<dyn LabelStore>,
    layer_store: Arc<dyn LayerStore>,
}

/// A wrapper over a SimpleLayerBuilder, providing a thread-safe sharable interface
///
/// The SimpleLayerBuilder requires one to have a mutable reference to
/// it, and on commit it will be consumed. This builder only requires
/// an immutable reference, and uses a futures-aware read-write lock
/// to synchronize access to it between threads. Also, rather than
/// consuming itself on commit, this wrapper will simply mark itself
/// as having committed, returning errors on further calls.
pub struct StoreLayerBuilder {
    parent: Option<Arc<dyn Layer>>,
    builder: RwLock<Option<Box<dyn LayerBuilder>>>,
    name: [u32; 5],
    store: Store,
}

impl StoreLayerBuilder {
<<<<<<< HEAD
    async fn new(store: Store) -> io::Result<Self> {
        let builder = store.layer_store.create_base_layer().await?;

        Ok(Self {
=======
    fn new(store: Store) -> impl Future<Item = Self, Error = io::Error> + Send {
        store.layer_store.create_base_layer().map(|builder| Self {
            parent: builder.parent(),
>>>>>>> e84337ba
            name: builder.name(),
            builder: RwLock::new(Some(builder)),
            store,
        })
    }

    fn wrap(builder: Box<dyn LayerBuilder>, store: Store) -> Self {
        StoreLayerBuilder {
            parent: builder.parent(),
            name: builder.name(),
            builder: RwLock::new(Some(builder)),
            store,
        }
    }

    fn with_builder<R, F: FnOnce(&mut Box<dyn LayerBuilder>) -> R>(
        &self,
        f: F,
    ) -> Result<R, io::Error> {
        let mut builder = self
            .builder
            .write()
            .expect("rwlock write should always succeed");
        match (*builder).as_mut() {
            None => Err(io::Error::new(
                io::ErrorKind::InvalidData,
                "builder has already been committed",
            )),
            Some(builder) => Ok(f(builder)),
        }
    }

    /// Returns the name of the layer being built
    pub fn name(&self) -> [u32; 5] {
        self.name
    }

    pub fn parent(&self) -> Option<Arc<dyn Layer>> {
        self.parent.clone()
    }

    /// Add a string triple
    pub fn add_string_triple(&self, triple: StringTriple) -> Result<(), io::Error> {
        self.with_builder(move |b| b.add_string_triple(triple))
    }

    /// Add an id triple
    pub fn add_id_triple(&self, triple: IdTriple) -> Result<(), io::Error> {
        self.with_builder(move |b| b.add_id_triple(triple))
    }

    /// Remove a string triple
    pub fn remove_string_triple(&self, triple: StringTriple) -> Result<(), io::Error> {
        self.with_builder(move |b| b.remove_string_triple(triple))
    }

    /// Remove an id triple
    pub fn remove_id_triple(&self, triple: IdTriple) -> Result<(), io::Error> {
        self.with_builder(move |b| b.remove_id_triple(triple))
    }

    /// Returns true if this layer has been committed, and false otherwise.
    pub fn committed(&self) -> bool {
        self.builder
            .read()
            .expect("rwlock write should always succeed")
            .is_none()
    }

    /// Commit the layer to storage without loading the resulting layer
    pub async fn commit_no_load(&self) -> io::Result<()> {
        let mut builder = None;
        {
            let mut guard = self
                .builder
                .write()
                .expect("rwlock write should always succeed");

            // Setting the builder to None ensures that committed() detects we already committed (or tried to do so anyway)
            std::mem::swap(&mut builder, &mut guard);
        }

        match builder {
            None => Err(io::Error::new(
                io::ErrorKind::InvalidData,
                "builder has already been committed",
            )),
            Some(builder) => builder.commit_boxed().await,
        }
    }

    /// Commit the layer to storage
    pub async fn commit(&self) -> io::Result<StoreLayer> {
        let name = self.name;
        self.commit_no_load().await?;

        let layer = self.store.layer_store.get_layer(name).await?;
        Ok(StoreLayer::wrap(
            layer.expect("layer that was just created was not found in store"),
            self.store.clone(),
        ))
    }

    pub fn apply_delta(&self, delta: &StoreLayer) -> Result<(), io::Error> {
        // create a child builder and use it directly
        // first check what dictionary entries we don't know about, add those
        rayon::join(
            || {
                delta.triple_additions().par_bridge().for_each(|t| {
                    delta
                        .id_triple_to_string(&t)
                        .map(|st| self.add_string_triple(st));
                });
            },
            || {
                delta.triple_removals().par_bridge().for_each(|t| {
                    delta
                        .id_triple_to_string(&t)
                        .map(|st| self.remove_string_triple(st));
                })
            },
        );

        Ok(())
    }

    pub fn apply_diff(&self, other: &StoreLayer) -> Result<(), io::Error> {
        // create a child builder and use it directly
        // first check what dictionary entries we don't know about, add those
        rayon::join(
            || {
                if let Some(this) = self.parent() {
                    this.triples().par_bridge().for_each(|t| {
                        this.id_triple_to_string(&t).map(|st| {
                            if !other.string_triple_exists(&st) {
                                self.remove_string_triple(st).unwrap()
                            };
                        });
                    })
                };
            },
            || {
                other.triples().par_bridge().for_each(|t| {
                    other.id_triple_to_string(&t).map(|st| {
                        if let Some(this) = self.parent() {
                            if !this.string_triple_exists(&st) {
                                self.add_string_triple(st).unwrap()
                            }
                        } else {
                            self.add_string_triple(st).unwrap()
                        };
                    });
                })
            },
        );

        Ok(())
    }
}

/// A layer that keeps track of the store it came out of, allowing the creation of a layer builder on top of this layer
#[derive(Clone)]
pub struct StoreLayer {
    // TODO this Arc here is not great
    layer: Arc<dyn Layer>,
    store: Store,
}

impl StoreLayer {
    fn wrap(layer: Arc<dyn Layer>, store: Store) -> Self {
        StoreLayer { layer, store }
    }

    /// Create a layer builder based on this layer
    pub async fn open_write(&self) -> io::Result<StoreLayerBuilder> {
        let layer = self
            .store
            .layer_store
            .create_child_layer(self.layer.name())
            .await?;

        Ok(StoreLayerBuilder::wrap(layer, self.store.clone()))
    }

    pub async fn parent(&self) -> io::Result<Option<StoreLayer>> {
        let parent_name = self.layer.parent_name();

        match parent_name {
            None => Ok(None),
            Some(parent_name) => match self.store.layer_store.get_layer(parent_name).await? {
                None => Err(io::Error::new(
                    io::ErrorKind::NotFound,
                    "parent layer not found even though it should exist",
                )),
                Some(layer) => Ok(Some(StoreLayer::wrap(layer, self.store.clone()))),
            },
        }
    }

    pub async fn squash(&self) -> io::Result<StoreLayer> {
        // TODO check if we already committed
        let new_builder = self.store.create_base_layer().await?;
        self.triples().par_bridge().for_each(|t| {
            let st = self.id_triple_to_string(&t).unwrap();
            new_builder.add_string_triple(st).unwrap()
        });

        new_builder.commit().await
    }
}

impl Layer for StoreLayer {
    fn name(&self) -> [u32; 5] {
        self.layer.name()
    }

    fn parent_name(&self) -> Option<[u32; 5]> {
        self.layer.parent_name()
    }

    fn node_and_value_count(&self) -> usize {
        self.layer.node_and_value_count()
    }

    fn predicate_count(&self) -> usize {
        self.layer.predicate_count()
    }

    fn subject_id(&self, subject: &str) -> Option<u64> {
        self.layer.subject_id(subject)
    }

    fn predicate_id(&self, predicate: &str) -> Option<u64> {
        self.layer.predicate_id(predicate)
    }

    fn object_node_id(&self, object: &str) -> Option<u64> {
        self.layer.object_node_id(object)
    }

    fn object_value_id(&self, object: &str) -> Option<u64> {
        self.layer.object_value_id(object)
    }

    fn id_subject(&self, id: u64) -> Option<String> {
        self.layer.id_subject(id)
    }

    fn id_predicate(&self, id: u64) -> Option<String> {
        self.layer.id_predicate(id)
    }

    fn id_object(&self, id: u64) -> Option<ObjectType> {
        self.layer.id_object(id)
    }

    fn subjects(&self) -> Box<dyn Iterator<Item = Box<dyn SubjectLookup>>> {
        self.layer.subjects()
    }

    fn subject_additions(&self) -> Box<dyn Iterator<Item = Box<dyn LayerSubjectLookup>>> {
        self.layer.subject_additions()
    }

    fn subject_removals(&self) -> Box<dyn Iterator<Item = Box<dyn LayerSubjectLookup>>> {
        self.layer.subject_removals()
    }

    fn lookup_subject(&self, subject: u64) -> Option<Box<dyn SubjectLookup>> {
        self.layer.lookup_subject(subject)
    }

    fn lookup_subject_addition(&self, subject: u64) -> Option<Box<dyn LayerSubjectLookup>> {
        self.layer.lookup_subject_addition(subject)
    }

    fn lookup_subject_removal(&self, subject: u64) -> Option<Box<dyn LayerSubjectLookup>> {
        self.layer.lookup_subject_removal(subject)
    }

    fn objects(&self) -> Box<dyn Iterator<Item = Box<dyn ObjectLookup>>> {
        self.layer.objects()
    }

    fn object_additions(&self) -> Box<dyn Iterator<Item = Box<dyn LayerObjectLookup>>> {
        self.layer.object_additions()
    }

    fn object_removals(&self) -> Box<dyn Iterator<Item = Box<dyn LayerObjectLookup>>> {
        self.layer.object_removals()
    }

    fn lookup_object(&self, object: u64) -> Option<Box<dyn ObjectLookup>> {
        self.layer.lookup_object(object)
    }

    fn lookup_object_addition(&self, object: u64) -> Option<Box<dyn LayerObjectLookup>> {
        self.layer.lookup_object_addition(object)
    }

    fn lookup_object_removal(&self, object: u64) -> Option<Box<dyn LayerObjectLookup>> {
        self.layer.lookup_object_removal(object)
    }

    fn predicates(&self) -> Box<dyn Iterator<Item = Box<dyn PredicateLookup>>> {
        self.layer.predicates()
    }

    fn predicate_additions(&self) -> Box<dyn Iterator<Item = Box<dyn LayerPredicateLookup>>> {
        self.layer.predicate_additions()
    }

    fn predicate_removals(&self) -> Box<dyn Iterator<Item = Box<dyn LayerPredicateLookup>>> {
        self.layer.predicate_removals()
    }

    fn lookup_predicate(&self, predicate: u64) -> Option<Box<dyn PredicateLookup>> {
        self.layer.lookup_predicate(predicate)
    }

    fn lookup_predicate_addition(&self, predicate: u64) -> Option<Box<dyn LayerPredicateLookup>> {
        self.layer.lookup_predicate_addition(predicate)
    }

    fn lookup_predicate_removal(&self, predicate: u64) -> Option<Box<dyn LayerPredicateLookup>> {
        self.layer.lookup_predicate_removal(predicate)
    }

    fn triple_exists(&self, subject: u64, predicate: u64, object: u64) -> bool {
        self.layer.triple_exists(subject, predicate, object)
    }

    fn triple_addition_exists(&self, subject: u64, predicate: u64, object: u64) -> bool {
        self.layer
            .triple_addition_exists(subject, predicate, object)
    }

    fn triple_removal_exists(&self, subject: u64, predicate: u64, object: u64) -> bool {
        self.layer.triple_removal_exists(subject, predicate, object)
    }

    fn triples(&self) -> Box<dyn Iterator<Item = IdTriple> + Send> {
        self.layer.triples()
    }

    fn triple_additions(&self) -> Box<dyn Iterator<Item = IdTriple> + Send> {
        self.layer.triple_additions()
    }

    fn triple_removals(&self) -> Box<dyn Iterator<Item = IdTriple> + Send> {
        self.layer.triple_removals()
    }

    fn triples_s(&self, subject: u64) -> Box<dyn Iterator<Item = IdTriple> + Send> {
        self.layer.triples_s(subject)
    }

    fn triple_additions_s(&self, subject: u64) -> Box<dyn Iterator<Item = IdTriple> + Send> {
        self.layer.triple_additions_s(subject)
    }

    fn triple_removals_s(&self, subject: u64) -> Box<dyn Iterator<Item = IdTriple> + Send> {
        self.layer.triple_removals_s(subject)
    }

    fn triples_sp(
        &self,
        subject: u64,
        predicate: u64,
    ) -> Box<dyn Iterator<Item = IdTriple> + Send> {
        self.layer.triples_sp(subject, predicate)
    }

    fn triple_additions_sp(
        &self,
        subject: u64,
        predicate: u64,
    ) -> Box<dyn Iterator<Item = IdTriple> + Send> {
        self.layer.triple_additions_sp(subject, predicate)
    }

    fn triple_removals_sp(
        &self,
        subject: u64,
        predicate: u64,
    ) -> Box<dyn Iterator<Item = IdTriple> + Send> {
        self.layer.triple_removals_sp(subject, predicate)
    }

    fn triples_p(&self, predicate: u64) -> Box<dyn Iterator<Item = IdTriple> + Send> {
        self.layer.triples_p(predicate)
    }

    fn triple_additions_p(&self, predicate: u64) -> Box<dyn Iterator<Item = IdTriple> + Send> {
        self.layer.triple_additions_p(predicate)
    }

    fn triple_removals_p(&self, predicate: u64) -> Box<dyn Iterator<Item = IdTriple> + Send> {
        self.layer.triple_removals_p(predicate)
    }

    fn triples_o(&self, object: u64) -> Box<dyn Iterator<Item = IdTriple> + Send> {
        self.layer.triples_o(object)
    }

    fn triple_additions_o(&self, object: u64) -> Box<dyn Iterator<Item = IdTriple> + Send> {
        self.layer.triple_additions_o(object)
    }

    fn triple_removals_o(&self, object: u64) -> Box<dyn Iterator<Item = IdTriple> + Send> {
        self.layer.triple_removals_o(object)
    }

    fn clone_boxed(&self) -> Box<dyn Layer> {
        Box::new(self.clone())
    }

    fn triple_layer_addition_count(&self) -> usize {
        self.layer.triple_layer_addition_count()
    }

    fn triple_layer_removal_count(&self) -> usize {
        self.layer.triple_layer_removal_count()
    }

    fn triple_addition_count(&self) -> usize {
        self.layer.triple_addition_count()
    }

    fn triple_removal_count(&self) -> usize {
        self.layer.triple_removal_count()
    }

    fn all_counts(&self) -> LayerCounts {
        self.layer.all_counts()
    }
}

/// A named graph in terminus-store.
///
/// Named graphs in terminus-store are basically just a label pointing
/// to a layer. Opening a read transaction to a named graph is just
/// getting hold of the layer it points at, as layers are
/// read-only. Writing to a named graph is just making it point to a
/// new layer.
pub struct NamedGraph {
    label: String,
    store: Store,
}

impl NamedGraph {
    fn new(label: String, store: Store) -> Self {
        NamedGraph { label, store }
    }

    pub fn name(&self) -> &str {
        &self.label
    }

    /// Returns the layer this database points at
    pub async fn head(&self) -> io::Result<Option<StoreLayer>> {
        let new_label = self.store.label_store.get_label(&self.label).await?;

        match new_label {
            None => Err(io::Error::new(
                io::ErrorKind::NotFound,
                "database not found",
            )),
            Some(new_label) => match new_label.layer {
                None => Ok(None),
                Some(layer) => {
                    let layer = self.store.layer_store.get_layer(layer).await?;
                    match layer {
                        None => Err(io::Error::new(
                            io::ErrorKind::NotFound,
                            "layer not found even though it is pointed at by a label",
                        )),
                        Some(layer) => Ok(Some(StoreLayer::wrap(layer, self.store.clone()))),
                    }
                }
            },
        }
    }

    /// Set the database label to the given layer if it is a valid ancestor, returning false otherwise
    pub async fn set_head(&self, layer: &StoreLayer) -> io::Result<bool> {
        let layer_name = layer.name();
        let label = self.store.label_store.get_label(&self.label).await?;
        if label.is_none() {
            return Err(io::Error::new(io::ErrorKind::NotFound, "label not found"));
        }
        let label = label.unwrap();

        let set_is_ok = match label.layer {
            None => true,
            Some(retrieved_layer_name) => {
                self.store
                    .layer_store
                    .layer_is_ancestor_of(layer_name, retrieved_layer_name)
                    .await?
            }
        };

        if set_is_ok {
            self.store.label_store.set_label(&label, layer_name).await?;
        }

        Ok(set_is_ok)
    }

    /// Set the database label to the given layer if it is a valid ancestor, returning false otherwise
    pub async fn force_set_head(&self, layer: &StoreLayer) -> io::Result<bool> {
        let layer_name = layer.name();
        let label = self.store.label_store.get_label(&self.label).await?;
        match label {
            None => Err(io::Error::new(io::ErrorKind::NotFound, "label not found")),
            Some(label) => {
                self.store.label_store.set_label(&label, layer_name).await?;

                Ok(true)
            }
        }
    }
}

impl Store {
    /// Create a new store from the given label and layer store
    pub fn new<Labels: 'static + LabelStore, Layers: 'static + LayerStore>(
        label_store: Labels,
        layer_store: Layers,
    ) -> Store {
        Store {
            label_store: Arc::new(label_store),
            layer_store: Arc::new(layer_store),
        }
    }

    /// Create a new database with the given name
    ///
    /// If the database already exists, this will return an error
    pub async fn create(&self, label: &str) -> io::Result<NamedGraph> {
        let label = self.label_store.create_label(label).await?;
        Ok(NamedGraph::new(label.name, self.clone()))
    }

    /// Open an existing database with the given name, or None if it does not exist
    pub async fn open(&self, label: &str) -> io::Result<Option<NamedGraph>> {
        let label = self.label_store.get_label(label).await?;
        Ok(label.map(|label| NamedGraph::new(label.name, self.clone())))
    }

    pub async fn get_layer_from_id(&self, layer: [u32; 5]) -> io::Result<Option<StoreLayer>> {
        let layer = self.layer_store.get_layer(layer).await?;
        Ok(layer.map(|layer| StoreLayer::wrap(layer, self.clone())))
    }

    /// Create a base layer builder, unattached to any database label
    ///
    /// After having committed it, use `set_head` on a `NamedGraph` to attach it.
    pub async fn create_base_layer(&self) -> io::Result<StoreLayerBuilder> {
        StoreLayerBuilder::new(self.clone()).await
    }

    pub fn export_layers(&self, layer_ids: Box<dyn Iterator<Item = [u32; 5]>>) -> Vec<u8> {
        self.layer_store.export_layers(layer_ids)
    }
    pub fn import_layers(
        &self,
        pack: &[u8],
        layer_ids: Box<dyn Iterator<Item = [u32; 5]>>,
    ) -> Result<(), io::Error> {
        self.layer_store.import_layers(pack, layer_ids)
    }
}

/// Open a store that is entirely in memory
///
/// This is useful for testing purposes, or if the database is only going to be used for caching purposes
pub fn open_memory_store() -> Store {
    Store::new(
        MemoryLabelStore::new(),
        CachedLayerStore::new(MemoryLayerStore::new(), LockingHashMapLayerCache::new()),
    )
}

/// Open a store that stores its data in the given directory
pub fn open_directory_store<P: Into<PathBuf>>(path: P) -> Store {
    let p = path.into();
    Store::new(
        DirectoryLabelStore::new(p.clone()),
        CachedLayerStore::new(DirectoryLayerStore::new(p), LockingHashMapLayerCache::new()),
    )
}

#[cfg(test)]
mod tests {
    use super::*;
<<<<<<< HEAD
=======
    use crate::layer::*;
    use futures::sync::oneshot;
>>>>>>> e84337ba
    use tempfile::tempdir;
    use tokio::runtime::Runtime;

    fn create_and_manipulate_database(mut runtime: Runtime, store: Store) {
        let database = runtime.block_on(store.create("foodb")).unwrap();

        let head = runtime.block_on(database.head()).unwrap();
        assert!(head.is_none());

        let mut builder = runtime.block_on(store.create_base_layer()).unwrap();
        builder
            .add_string_triple(StringTriple::new_value("cow", "says", "moo"))
            .unwrap();

        let layer = runtime.block_on(builder.commit()).unwrap();
        assert!(runtime.block_on(database.set_head(&layer)).unwrap());

        builder = runtime.block_on(layer.open_write()).unwrap();
        builder
            .add_string_triple(StringTriple::new_value("pig", "says", "oink"))
            .unwrap();

        let layer2 = runtime.block_on(builder.commit()).unwrap();
        assert!(runtime.block_on(database.set_head(&layer2)).unwrap());
        let layer2_name = layer2.name();

        let layer = runtime.block_on(database.head()).unwrap().unwrap();

        assert_eq!(layer2_name, layer.name());
        assert!(layer.string_triple_exists(&StringTriple::new_value("cow", "says", "moo")));
        assert!(layer.string_triple_exists(&StringTriple::new_value("pig", "says", "oink")));
    }

    #[test]
    fn create_and_manipulate_memory_database() {
        let runtime = Runtime::new().unwrap();
        let store = open_memory_store();

        create_and_manipulate_database(runtime, store);
    }

    #[test]
    fn create_and_manipulate_directory_database() {
        let runtime = Runtime::new().unwrap();
        let dir = tempdir().unwrap();
        let store = open_directory_store(dir.path());

        create_and_manipulate_database(runtime, store);
    }

    #[test]
    fn create_layer_and_retrieve_it_by_id() {
        let mut runtime = Runtime::new().unwrap();

        let store = open_memory_store();
        let builder = runtime.block_on(store.create_base_layer()).unwrap();
        builder
            .add_string_triple(StringTriple::new_value("cow", "says", "moo"))
            .unwrap();

        let layer = runtime.block_on(builder.commit()).unwrap();

        let id = layer.name();

        let layer2 = runtime
            .block_on(store.get_layer_from_id(id))
            .unwrap()
            .unwrap();

        assert!(layer2.string_triple_exists(&StringTriple::new_value("cow", "says", "moo")));
    }

    #[test]
    fn commit_builder_makes_builder_committed() {
        let mut runtime = Runtime::new().unwrap();

        let store = open_memory_store();
        let builder = runtime.block_on(store.create_base_layer()).unwrap();

        builder
            .add_string_triple(StringTriple::new_value("cow", "says", "moo"))
            .unwrap();

        assert!(!builder.committed());

        runtime.block_on(builder.commit_no_load()).unwrap();

        assert!(builder.committed());
    }

    #[test]
    fn hard_reset() {
        let mut runtime = Runtime::new().unwrap();

        let store = open_memory_store();
        let database = runtime.block_on(store.create("foodb")).unwrap();

        let builder1 = runtime.block_on(store.create_base_layer()).unwrap();
        builder1
            .add_string_triple(StringTriple::new_value("cow", "says", "moo"))
            .unwrap();

        let layer1 = runtime.block_on(builder1.commit()).unwrap();

        assert!(runtime.block_on(database.set_head(&layer1)).unwrap());

        let builder2 = runtime.block_on(store.create_base_layer()).unwrap();
        builder2
            .add_string_triple(StringTriple::new_value("duck", "says", "quack"))
            .unwrap();

        let layer2 = runtime.block_on(builder2.commit()).unwrap();

        assert!(runtime.block_on(database.force_set_head(&layer2)).unwrap());

        let new_layer = runtime.block_on(database.head()).unwrap().unwrap();

        assert!(new_layer.string_triple_exists(&StringTriple::new_value("duck", "says", "quack")));
        assert!(!new_layer.string_triple_exists(&StringTriple::new_value("cow", "says", "moo")));
    }

    #[test]
    fn create_two_layers_and_squash() {
        let mut runtime = Runtime::new().unwrap();

        let store = open_memory_store();
        let builder = runtime.block_on(store.create_base_layer()).unwrap();
        builder
            .add_string_triple(StringTriple::new_value("cow", "says", "moo"))
            .unwrap();

        let layer = runtime.block_on(builder.commit()).unwrap();

        let builder2 = runtime.block_on(layer.open_write()).unwrap();

        builder2
            .add_string_triple(StringTriple::new_value("dog", "says", "woof"))
            .unwrap();

        let layer2 = runtime.block_on(builder2.commit()).unwrap();

        let new = runtime.block_on(layer2.squash()).unwrap();

        assert!(new.string_triple_exists(&StringTriple::new_value("cow", "says", "moo")));
        assert!(new.string_triple_exists(&StringTriple::new_value("dog", "says", "woof")));
        assert!(runtime.block_on(new.parent()).unwrap().is_none());
    }

    #[test]
    fn apply_a_base_delta() {
        let mut runtime = Runtime::new().unwrap();

        let store = open_memory_store();
        let builder = runtime.block_on(store.create_base_layer()).unwrap();

        builder
            .add_string_triple(StringTriple::new_value("cow", "says", "moo"))
            .unwrap();

        let layer = runtime.block_on(builder.commit()).unwrap();

        let builder2 = runtime.block_on(layer.open_write()).unwrap();

        builder2
            .add_string_triple(StringTriple::new_value("dog", "says", "woof"))
            .unwrap();

        let layer2 = runtime.block_on(builder2.commit()).unwrap();

        let delta_builder_1 = runtime.block_on(store.create_base_layer()).unwrap();

        delta_builder_1
            .add_string_triple(StringTriple::new_value("dog", "says", "woof"))
            .unwrap();
        delta_builder_1
            .add_string_triple(StringTriple::new_value("cat", "says", "meow"))
            .unwrap();

        let delta_1 = runtime.block_on(delta_builder_1.commit()).unwrap();

        let delta_builder_2 = runtime.block_on(delta_1.open_write()).unwrap();

        delta_builder_2
            .add_string_triple(StringTriple::new_value("crow", "says", "caw"))
            .unwrap();
        delta_builder_2
            .remove_string_triple(StringTriple::new_value("cat", "says", "meow"))
            .unwrap();

        let delta = runtime.block_on(delta_builder_2.commit()).unwrap();

        let rebase_builder = runtime.block_on(layer2.open_write()).unwrap();

        let _ = rebase_builder.apply_delta(&delta).unwrap();

        let rebase_layer = runtime.block_on(rebase_builder.commit()).unwrap();

        assert!(rebase_layer.string_triple_exists(&StringTriple::new_value("cow", "says", "moo")));
        assert!(rebase_layer.string_triple_exists(&StringTriple::new_value("crow", "says", "caw")));
        assert!(rebase_layer.string_triple_exists(&StringTriple::new_value("dog", "says", "woof")));
        assert!(!rebase_layer.string_triple_exists(&StringTriple::new_value("cat", "says", "meow")));
    }
}<|MERGE_RESOLUTION|>--- conflicted
+++ resolved
@@ -42,16 +42,11 @@
 }
 
 impl StoreLayerBuilder {
-<<<<<<< HEAD
     async fn new(store: Store) -> io::Result<Self> {
         let builder = store.layer_store.create_base_layer().await?;
 
         Ok(Self {
-=======
-    fn new(store: Store) -> impl Future<Item = Self, Error = io::Error> + Send {
-        store.layer_store.create_base_layer().map(|builder| Self {
             parent: builder.parent(),
->>>>>>> e84337ba
             name: builder.name(),
             builder: RwLock::new(Some(builder)),
             store,
@@ -649,11 +644,6 @@
 #[cfg(test)]
 mod tests {
     use super::*;
-<<<<<<< HEAD
-=======
-    use crate::layer::*;
-    use futures::sync::oneshot;
->>>>>>> e84337ba
     use tempfile::tempdir;
     use tokio::runtime::Runtime;
 
